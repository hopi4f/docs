# How to write contracts that talk to each other

## Introduction

At some point you might want to call functions on existing contracts. This is called a _cross contract call_. There are plenty of reasons to do this:

* You want to leverage a code library that others have written and released
* You want your app to integrate with other contracts that have some transferable state \(For instance, a game that has transferable inventory\)
* You want to build a bot that interacts with existing contracts in some way

  Cross contract calls are really similar to calling an external API in the web 2.0 context.

In this tutorial we will build a very simple example to get you up and running with cross contract calls.

## Description

We’re going to create two simple contracts:

* `Calculator` this contract will have the calculation that we want to write for anyone to call
* `Calculator Caller` this contract \(no surprise\) will call the calculation available in the other contract

For this example, we’ll only implement the `add` functionality, but already we’ve got a problem! The accounting department at Super Evil Mega Corp sent all these numbers as strings. To make things worse, we don’t know how long these strings are going to be. Why this is a problem: the largest integer that JavaScript can deal with is [9007199254740991](https://developer.mozilla.org/en-US/docs/Web/JavaScript/Reference/Global_Objects/Number/MAX_SAFE_INTEGER). To help out everyone who wants to add long numbers together, we’re going to deploy a contract that people can incorporate into their own calculators.

### Let’s get started!

## Step 1 - Start a new project in NEARstudio

Go to The Studio and start a new project by selecting "Token Smart Contract" and click "Create".

![](../.gitbook/assets/screenshot-2019-04-19-19.53.36-1.png)

This sample project has a token smart contract and also some JavaScript tests that invoke smart contract functions. You can try running these tests right away to see the code interacting with the blockchain by clicking "Test".

It should open a new window and show the test results using the standard Jasmine browser UI.

**We are not going to keep any of the code from this template. It's just there as a starting point.**

## Step 2 - Write the `Calculator` contract

We’re interested in writing only one function for this example. A function that takes in two strings `a` and `b` and returns the result of adding them together as a string.

* Navigate to assembly/main.ts
* Delete everything that is there underneath the comment: `// --- contract code goes below` 
* Implement the `addLongNumbers` function below the contract init functions. 

Here’s the solution to add long numbers below in TypeScript.

```typescript
// assembly/main.ts
...
export function addLongNumbers(a: string, b: string): string {
  const aReversed = a.split("").reverse();
  const bReversed = b.split("").reverse();

  const maxLength = max(a.length, b.length);
  let resultArray = new Array<String>(maxLength + 1);
  let result = ""
  let carry = 0;
  for (let i = 0; i < maxLength; ++i) {
    let aDigit = (i < a.length) ? U32.parseInt(aReversed[i]) : 0;
    let bDigit = (i < b.length) ? U32.parseInt(bReversed[i]) : 0;
    let digitSum = aDigit + bDigit + carry;

    if (digitSum >= 10) {
      carry = 1;
      digitSum -= 10;
    } else {
      carry = 0;
    }
    resultArray[i] = digitSum.toString();
  }

  if (carry > 0) {
    resultArray[maxLength] = carry.toString();
  }
  let reversedResultArray = resultArray.reverse();
  return reversedResultArray.join("");
}
```

Make sure to save the new files and click the `run` button. That’s it for our `Calculator` typescript code for now!

<<<<<<< HEAD
### Step 3 - Create a new contract for `Calculator Caller`
=======
## Step 3 - Write some tests for the contract

It’s a good habit to test code as soon as we’ve finished writing it, so that’s exactly what we’re going to do.

* Navigate to `src/test.js`
* Delete everything there and replace it with the code below. Then click the `test` button and hope for all green! Here we’re testing for use cases that we might expect.

```javascript
describe("Greeter", function() {
    let near;
    let contract;
    let alice;
    let bob = "bob.near";
    let eve = "eve.near";

    jasmine.DEFAULT_TIMEOUT_INTERVAL = 10000;

    // Common setup below
    beforeAll(async function() {
      const config = await nearlib.dev.getConfig();
      near = await nearlib.dev.connect();
      alice = nearlib.dev.myAccountId;
      const url = new URL(window.location.href);
      config.contractName = url.searchParams.get("contractName");
      console.log("nearConfig", config);
      contract = await near.loadContract(config.contractName, {
        // NOTE: This configuration only needed while NEAR is still in development
        // View methods are read only. They don't modify the state, but usually return some value. 
        viewMethods: ["hello", "addLongNumbers"],
        // Change methods can modify the state. But you don't receive the returned value when called.
        changeMethods: [],
        sender: alice
      });
    });

    // Multiple tests can be described below. Search Jasmine JS for documentation.
    describe("simple", function() {
      beforeAll(async function() {
        // There can be some common setup for each test.
      });

      it("adds one digit", async function() {
        const params = {
          a: "1",
          b: "3"
        };
        const result = await contract.addLongNumbers(params);
        expect(result).toBe("4");
      });

      it("should work with first string longer", async function() {
        const params = {
          a: "10",
          b: "3"
        };
        const result = await contract.addLongNumbers(params);
        expect(result).toBe("13");
      });

      it("should work with second string longer", async function() {
        const params = {
          a: "15",
          b: "4"
        };
        const result = await contract.addLongNumbers(params);
        expect(result).toBe("19");
      });

      it("should work with carry", async function() {
        const params = {
          a: "19",
          b: "22"
        };
        const result = await contract.addLongNumbers(params);
        expect(result).toBe("41");
      });

      it("should work when result is one digit longer than largest input", async function() {
        const params = {
          a: "91",
          b: "22"
        };
        const result = await contract.addLongNumbers(params);
        expect(result).toBe("113");
      });

       it("should work with really large input", async function() {
        const params = {
          a: "29348756231984613809465238956138947136497182364018246710289467102946710289467198046",
          b: "1"
        };
        const result = await contract.addLongNumbers(params);
        expect(result).toBe("29348756231984613809465238956138947136497182364018246710289467102946710289467198047");
      });
  });
});
```

Normally, we would create a UI at this point, but since we’re calling this from elsewhere, let’s move on the the second contract.

## Step 4 - Create a new contract for `Calculator Caller`
>>>>>>> a7bdef09

Keep the tab open that you’ve been working on, you're going to need the ID of the contract you just created later.

Open a new tab or window. Once again, go to The Studio and start a new project by selecting "Token Smart Contract" and click "Create".

We’re doing this because we need to create an entirely separate contract deployed at a different address to demonstrate the capabilities of cross contract calls.

<<<<<<< HEAD
### Step 4 - Write the `Calculator Caller` code
=======
## Step 5 - Write the `Calculator Caller` code
>>>>>>> a7bdef09

We want to implement code that actually passes the numbers over to the contract we’re calling. Here we’re going to do this by creating a single `callAddNumbers` function and add the piping which allows us to make this function work.

We’re going to need three things to make this happen:

* The native `ContractPromise` class from the `near-runtime`
* `CalculatorAPI`  a class we’ll create that will send the numbers we want to add to the other contract through an `add` mehtod.
* `AddArgs` a class that serves as our data model for to encode the arguments we’re sending, and finally,
* `callAddNumbers` function which will call the `CalculatorAPI` method we create to add the numbers.

This time around, we’re going to start by creating a model.

* Navigate to the `assembly` folder 
* Create a file inside of `assembly` and name it `model.ts` 
* Write the following model that we’ll use later

```typescript
export class AddArgs { 
    a: string; 
    b: string; 
}
```

This will allow us to encode arguments to send. Next we’ll create the API that we can use to call the contract we’ve previously deployed.

* navigate to `assembly/main.ts`
* Delete everything in the file!
* Replace the top imports block with:

```typescript
import "allocator/arena";
export { memory };
import { context, storage, near, collections, ContractPromise } from "./near";
import { AddArgs } from "./model.near";
```

Notice that we’re importing `AddArgs` from the model we created using the syntax `./model.near` AND we’re importing `ContractPromise` from `./near` Next we’ll create the API to call the function we’re want in the other contract

* Implement the `CalculatorApi` class below

  Here, we’re creating a single method `add` that takes the strings we want to add and returns a `ContractPromise`. In order to create this `ContractPromise`, we need to know:

* The ID of the contract that we created before. You’ll need to replace
* Whatever function we’re trying to call on the `Calculator` contract.

  \(For more info on CotnractPromise, check out [https://docs.nearprotocol.com/client-api/ts/classes/contractpromise-contractpromiseresult](https://docs.nearprotocol.com/client-api/ts/classes/contractpromise-contractpromiseresult)\)

  We’re also using the `AddArgs` model we created to package the strings we want to send to the other contract. When we call `args.encode()` it’s a lot like something like `JSON.stringify(args)` to allow us to send this data.

```typescript
export class CalculatorApi {
  add(a: string, b: string): ContractPromise {
    let args: AddArgs = { a, b };
    let promise = ContractPromise.create("studio-[ORIGINAL_CONTRACT_ID]”, "addLongNumbers", args.encode(), 1);t 
    return promise;
  }
}
```

You’ll need to replace `[ORIGINAL_CONTRACT_ID]` with the actual contract id.

* You can find that in the url of the page after `?f=`.

![](../.gitbook/assets/screenshot-2019-04-19-20.09.33.png)

* After you paste the id, this argument will look something like `"studio-tykeruhic”` 

Next, we’re going to use the `CalculatorApi` we just created.

* Below the `CalculatorAPI` class, write the following code:

```typescript
export function calculate(): void {
  const a = "1";
  const b = "99";
  let calculator = new CalculatorApi();
  let promise = calculator.add(a, b);
  promise.returnAsResult();
}
```

This is a bit confusing because the contract is returning a promise, but because it’s calling a function elsewhere, the compiler thinks that this is returning void.

\(For now, you can set the return type of the function to `void`. In future releases this will be changed.\)

When it’s all finished it should look something like this:

```typescript
// assembly/main.ts
...
import "allocator/arena";
export { memory };
import { context, storage, near, collections, ContractPromise } from "./near";
import { AddArgs } from "./model.near";
// --- contract code goes below

export class CalculatorApi {
  add(a: string, b: string): ContractPromise {
    let args: AddArgs = { a, b };
    let promise = ContractPromise.create("studio-tykeruhic", "addLongNumbers", args.encode(), 1);
    return promise;
  }
}
export function calculate(): void {
  const a = "1";
  const b = "99";
  let calculator = new CalculatorApi();
  let promise = calculator.add(a, b);
  promise.returnAsResult();
}
```

The part that says `studio-tykeruhic` should contain whatever id your original smart contract was associated with. And that’s it for the smart contracts!

<<<<<<< HEAD
### Step 5 - Tests!
=======
## Step 6 - More Tests!
>>>>>>> a7bdef09

Just to demonstrate that it’s working, we’ll only write one test.

* Navigate to `src/test.js` and replace everything there with:

```typescript
describe("Greeter", function() {
    let near;
    let contract;
    let alice;
    let bob = "bob.near";
    let eve = "eve.near";
    jasmine.DEFAULT_TIMEOUT_INTERVAL = 10000;
    // Common setup below
    beforeAll(async function() {
      const config = await nearlib.dev.getConfig();
      near = await nearlib.dev.connect();
      alice = nearlib.dev.myAccountId;
      const url = new URL(window.location.href);
      config.contractName = url.searchParams.get("contractName");
      console.log("nearConfig", config);
      contract = await near.loadContract(config.contractName, {
        // NOTE: This configuration only needed while NEAR is still in development
        // View methods are read only. They don't modify the state, but usually return some value. 
        viewMethods: ["calculate", "addLongNumbers"],
        // Change methods can modify the state. But you don't receive the returned value when called.
        changeMethods: ["calculate"],
        sender: alice
      });
    });
    // Multiple tests can be described below. Search Jasmine JS for documentation.
    describe("simple", function() {
      beforeAll(async function() {
        // There can be some common setup for each test.
      });
      it("add one digit", async function() {
        const params = {
          a: "1",
          b: "3"
        };
        const result = await contract.calculate();
        console.log(result);
        expect(result.lastResult).toBe("100");
      });
  });
});
```

And we're done!

This is a simple example of a contract that calls another contract, but this opens up a lot of opportunities.

Now, see if you can figure out how to build the frontend by checking out our [other tutorials](./) and modifying `src/main.js`.

You’re ready to cross as many contracts as you want! Happy coding! 🚀
<|MERGE_RESOLUTION|>--- conflicted
+++ resolved
@@ -80,9 +80,6 @@
 
 Make sure to save the new files and click the `run` button. That’s it for our `Calculator` typescript code for now!
 
-<<<<<<< HEAD
-### Step 3 - Create a new contract for `Calculator Caller`
-=======
 ## Step 3 - Write some tests for the contract
 
 It’s a good habit to test code as soon as we’ve finished writing it, so that’s exactly what we’re going to do.
@@ -184,7 +181,6 @@
 Normally, we would create a UI at this point, but since we’re calling this from elsewhere, let’s move on the the second contract.
 
 ## Step 4 - Create a new contract for `Calculator Caller`
->>>>>>> a7bdef09
 
 Keep the tab open that you’ve been working on, you're going to need the ID of the contract you just created later.
 
@@ -192,11 +188,7 @@
 
 We’re doing this because we need to create an entirely separate contract deployed at a different address to demonstrate the capabilities of cross contract calls.
 
-<<<<<<< HEAD
-### Step 4 - Write the `Calculator Caller` code
-=======
 ## Step 5 - Write the `Calculator Caller` code
->>>>>>> a7bdef09
 
 We want to implement code that actually passes the numbers over to the contract we’re calling. Here we’re going to do this by creating a single `callAddNumbers` function and add the piping which allows us to make this function work.
 
@@ -311,11 +303,7 @@
 
 The part that says `studio-tykeruhic` should contain whatever id your original smart contract was associated with. And that’s it for the smart contracts!
 
-<<<<<<< HEAD
-### Step 5 - Tests!
-=======
 ## Step 6 - More Tests!
->>>>>>> a7bdef09
 
 Just to demonstrate that it’s working, we’ll only write one test.
 
