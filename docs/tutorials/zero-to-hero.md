---
id: zero-to-hero
title: Zero to Hero: Writing an Oracle
sidebar_label: Zero to Hero
---

<blockquote class="danger">
<strong>heads up</strong><br><br>

We are **currently migrating away from NEAR Studio** to a better experience for developers.  This article includes references to NEAR Studio which is being phased out.

For the most up to date examples of building on the NEAR platform, please refer to https://examples.nearprotocol.com

</blockquote>

## Tutorial Overview

In this tutorial, you'll quickly get up to speed with building on the NEAR Protocol. You'll learn to build a simple [Oracle](https://cryptobriefing.com/what-is-blockchain-oracle/) that can query external APIs and provide this data to the blockchain.

Because blockchains are closed systems. Smart contracts can only interact with data that lives on the blockchain. They cannot natively interface with data in the external world. Thus an Oracle is necessary to connect the blockchain with the outside world. There are various types of [Oracles](https://cryptobriefing.com/what-is-blockchain-oracle/). We'll be implementing the most basic one - an Inbound Oracle that provides smart contracts with data from the external world.

Once we've built the Oracle, we'll finish this tutorial with a real world example where we get the price of Bitcoin from CoinDesk, and then create a simple "Wager" contract that pays out the winner between two gamblers who have bet on the "over-under" price of Bitcoin.

**Tutorial Pre-requisites:**

* JavaScript experience
* Basic familiarity with [AssemblyScript (a dialect of TypeScript)](https://www.typescriptlang.org/docs/handbook/typescript-in-5-minutes.html) will be helpful

**Disclaimer**

_The following example and code has been greatly simplified for ease-of-understanding. There are obvious vulnerabilities in our Oracle implementation, and is no way suitable for production environments._

This tutorial will be broken into bite size chunks, each focused on teaching you a few core concepts. The focus will be on the actual logic + interacting with the blockchain, so we'll ignore styling and css.

Let's get started!

## Step 0: Explore the online examples

> In a new browser tab or window
> - Open [examples](https://near.dev)
>
> You can interact with example apps online, or explore the code by opening it in gitpod (online IDE). To do that, click on the example you want to see, and then click "Open in gitpod". Gitpod online IDE will open with the project loaded.

All our sample projects work out of the box.  The project file structure is explained in more detail [here](/docs/quick-start/development-overview)

Let's look over the directory and introduce you to the *main files* you'll be interacting with during this tutorial.  These are the same files you will almost always work with when prototyping ideas using gitpod.  For deeper work on your local machine you can also download the project but please do not do that right now.

- `assembly/main.ts` - This is where the smart contract code goes.
- `assembly/model.ts` - Define the types you want to use in your contract here.
- `src/index.html` - Basic layout for your front end
- `src/main.js` - Wire the logic for your app here
- `src/test.js` - For you to write tests

The application will run automatically when you open it the first time. Click "Open Browser" button to interact with the app.
> - Use `yarn dev` command from the IDE command line to restart the app.

*Note, you can also run unit tests by using the `yarn test` command.*

## Step 1: Store and retrieve information from the blockchain

Now that you're familiar with the various files in your project, let's get started coding!

The first thing that our Oracle Contract must be able to do is read from and write to the blockchain. This way our contract can save external data onto the blockchain for other contracts to interact with.

Navigate to our API [storage docs](/docs/runtime-ts/classes/storage) to review the `setString` and `getString` functions. In later steps we'll show you how to handle more complicated data types.

Data can be stored in a simple key-value store. To save a string, we only need to pass a key with the string we want to save. For now let's use the string `"response"` as our key.

### Writing Smart Contract functions

Let's implement the setResponse and getResponse functions now in `assembly/main.ts`.

> In the file `assembly/main.ts`
> - Delete and replace the **entire contents of the file** with the code below

```ts
import { storage, logging } from "near-sdk-as";

export function setResponse(apiResponse: string): void {
  logging.log("Writing the string [ " + apiResponse + " ] to the blockchain ...");
  storage.setString("response", apiResponse);
}

export function getResponse(): string {
  logging.log("Reading a string from the blockchain ...");
  let result = storage.getString("response");

  if(result) {
    return result;
  }

  return "";
}
```

*The single line comment `//@nearfile` is **necessary as the first line** as part of our build process.*

### Wiring the functions

Great! Now that we've implemented these functions, let's ensure they're available in the window object.

To use these functions, we need to "attach" them to the contract object made available by our JavaScript SDK `nearlib`.  This is easily done by adding their name (as a string) to an collection of available contract methods.

NEAR contracts support two types of methods:
- `view` methods to read from the blockchain without changing state
- `change` methods to alter the state of the blockchain

We have one of each.

> In the file `src/main.js`
> - Replace the values of `viewMethods` and `changeMethods` with our new smart contract methods.

```js
window.contract = await near.loadContract(nearConfig.contractName, {
  viewMethods: ["getResponse"],     // <-- find this line and change it to match
  changeMethods: ["setResponse"],   // <-- find this line and change it to match
  sender: window.accountId
});
```

The edits we just made will allow us to invoke these methods on the contract object using basic JavaScript object syntax like this `contract.setResponse("hello world")` and `contract.getResponse()`.

<blockquote class="info">
<strong>did you know?</strong><br><br>

We've just exposed a NEAR smart contract to our JavaScript client side code.

Once deployed (this happens automagically in NEAR Studio when we click Run) the smart contract will be compiled to Wasm and deployed to the NEAR blockchain.   We can then invoke its methods using JavaScript which you will do in a few moments.

<<<<<<< HEAD
If you're curious about how this works under the hood, have a look at the [`nearlib` source code](https://github.com/near/near-api-js/blob/master/src/contract.ts).  You'll find we're just wrapping a couple of layers of abstraction around our RPC interface.
=======
If you're curious about how this works under the hood, have a look at the [`nearlib` source code](https://github.com/nearprotocol/nearlib/blob/master/src/contract.ts).  You'll find we're just wrapping a couple of layers of abstraction around our RPC interface.
>>>>>>> c35ade56

</blockquote>

### Cleaning up the front end

Now let's clean up the front end.

> In the file `src/index.html`
> - Replace the contents of `div.jumbotron` (the div with **class**="jumbotron") with the following code

```html
<h3>Zero to Hero Tutorial</h3>
<strong>Set and get a response from the blockchain</strong>
```

> Also in the same file `src/index.html`
> - Replace the contents of `div#signed-in-flow` (the div with **id**="signed-in-flow") with the following code

```html
<h3>Hi, <i id="account-id"></i>! </h3>
<button id="sign-out-button" class="btn btn-danger btn-lg">Sign-out</button>
<hr>
<p>To run through this demo you will need to open your <a href="https://javascript.info/devtools">JavaScript Developer Console</a><br>
<strong>(Press Cmd+Opt+J or, if you’re on Windows, then F12)</strong>
</p>

<p>To SET the response, copy and paste the line below into your browser's developer console:</p>
<pre>    await contract.setResponse({ apiResponse: 'hello world' });</pre>

<p>To GET the response, copy and paste the line below into your browser's developer console:</p>
<pre>    await contract.getResponse();</pre>
```

### Renaming the sample application

When we authorize this application for use with our account via NEAR Wallet, we'll be prompted with a message that we want to recognize.  Changing this text will help make that step clear.


> In the file `src/main.js`
> - Rename the application to match our expectations.

```js
window.walletAccount.requestSignIn(
  window.nearConfig.contractName,
  'Zero to Hero Tutorial',     // <-- find this line and change it to match
);
```

### Cleaning up our sample JavaScript

Since we're modifying a sample application, we should take care to avoid errors caused by the edits we made.  One type of error that we've introduced is related to deleted HTML.  Let's comment out the lines of JavaScript that are expecting that HTML to exist.

> In the file `src/main.js`
> - Comment out the following lines of code.  There are 4 of them in total.

```js
// HEADS UP!  Only comment out the lines indicated below.  Leave the others as is.

async function doWork() {
  // document.getElementById('refresh-button').addEventListener('click', updateWhoSaidHi);
}

function signedInFlow() {
  // document.getElementById('say-hi').addEventListener('click', () => {
  //   window.contract.sayHi().then(updateWhoSaidHi);
  // });
}
```

<blockquote class="warning">
<strong>heads up</strong><br><br>

If you see any JavaScript errors in your console while running the application in later steps, it's likely that you did not comment out the correct lines of code or you commented out too many lines of code.

Take care to avoid these errors because once an error is raised by the JavaScript interpreter, the browser **stops executing** all other JavaScript so you will not see the expected results.

</blockquote>

### Calling the functions

Let's try calling these functions!

> In NEAR Studio
> - Click **Run** to launch the project
>
> In the application
> - Click **Sign-in with NEAR** and follow the NEAR Wallet authorization flow
>   - Once signed in with NEAR you will see "Hi, *`YOUR ACCOUNT`*!"
> - Follow the instructions on the web page to invoke the contract methods

<blockquote class="warning">
<strong>heads up</strong><br><br>

Contract methods don't accept positional parameters. You must pass a JSON object to the function with named parameters.

So instead of calling `await contract.setResponse('hello world')` you must call `await contract.setResponse({ apiResponse: 'hello world' })`

</blockquote>

You'll know you've succeeded when you see the log output from your smart contract appear in the developer console just below the two method calls you copied and pasted.

## Step 2: Inject external API information into the blockchain

Now that we can read from and write to the blockchain, let's call a public API endpoint to provide our Oracle with the data it needs.  We will save the response to the blockchain.

We will add our code to the `src/main.js` as the call needs to be made off chain. We'll then use the `setResponse` method we created above to save the data to the blockchain.

> In the file `src/main.js`
> - Copy and paste the following code to the bottom of the file
>
> In NEAR Studio
> - Click **Run** to redeploy the application
>
> In the developer console
> - Invoke the new function using `await makeApiCallAndSave()`.
> - Invoke the previous contract method using `await contract.getResponse()`
> - Compare the results.  They should be identical.  In fact one function uses the other.

```js
async function makeApiCallAndSave() {
  //for visibility purposes
  console.log('calling api endpoint')
  //calling endpoint
  let response = await fetch('https://api.coindesk.com/v1/bpi/currentprice/btc.json');
  let body = await response.json();
  //stripping only the data we want from the API response
  let data = body.bpi.USD.rate
  //Saving the data to the blockchain by calling the Oracle Contracts setResponse function
  await contract.setResponse({ apiResponse: data });
  // Check to see if the data was saved properly
  let apiResponse = await contract.getResponse();
  console.log(`${apiResponse} is the API response available to the Oracle on-chain`);
}
```

This should save the price of Bitcoin to the blockchain.

If you have any problems up to this point, please let us know on our [discord channel](http://near.chat).

### Your turn!

Now it's your turn to enhance our smart contract with two new methods that accept a dynamic key name instead of just assuming the key name is `"response"`.

Try creating two new methods: `setResponseByKey(key: string, apiResponse: string): void`, and `getResponseByKey(key: string): string` which are almost the same as the previous methods but now accept a `key` parameter as well (i.e. you should be able to save and retrieve a string using a key).

Take a few minutes to think through this now.

> On your own
> - Consider which file(s) you would edit to implement these smart contract methods
> - Consider what the body of each of these methods would be

Did you take some time to think about this?  How did it go?

Here's our solution.  The file being edited is included as a comment at the top of each code snippet.

First we implement the contract methods in AssemblyScript in the file.

> In the the file `assembly/main.ts`
> - Append the code below to the bottom of the file

```ts
export function setResponseByKey(key: string, apiResponse: string): void {
  logging.log("Writing the string [ " + apiResponse + " ] to the blockchain using the key [ " + key + " ]");
  storage.setString(key, apiResponse);
}

export function getResponseByKey(key: string): string {
  logging.log("Reading a from the blockchain using the key [ " + key + " ]");
  let result = storage.getString(key);

  if(result) {
    return result;
  }

  return "";
}
```

Then we surface these methods by attaching them to the JavaScript contract object in the `src/main.js` file.

> In the the file `src/main.js`
> - Replace the values of `viewMethods` and `changeMethods` with our new smart contract methods.

```js
window.contract = await near.loadContract(nearConfig.contractName, {
  viewMethods: ["getResponse", "getResponseByKey"],     // <-- find this line and change it to match
  changeMethods: ["setResponse", "setResponseByKey"],   // <-- find this line and change it to match
  sender: window.accountId
});
```

<blockquote class="warning">
<strong>heads up</strong><br><br>

When you invoke these methods, make sure you're passing an object with named parameters

- `await contract.setResponseByKey({ key: 'foo', apiResponse: 'bar' });`
- `await contract.getResponseByKey({ key: 'foo' });`

</blockquote>

We'll make use of these new methods later when we save our response using a dynamic key based on the specific data we're working with, whether it's the price of BTC or something else entirely.

Of course you're welcome (encouraged?) to try them now yourself the same way we tested our previous methods to build confidence in your understanding of the code.  Just click **Run** and invoke the methods from the developer console using any sensible values.

## Step 3: Building + wiring the front end

Let's now wire these functions to the front end.

It would be great if we could create two buttons:

* the first button should get the price of BTC and save it to the blockchain
* the second button should display the saved price of BTC to the front end

### Building the front end

> In the file `src/index.html`
> - Replace the contents of `div.signed-in-flow` with the code below

```html
<h3>Hi, <i id="account-id"></i>! </h3>
<button id="sign-out-button" class="btn btn-danger btn-lg">Sign-out</button>
<hr>
<button class="btn btn-primary btn-lg" onClick={makeApiCallAndSave()}>Make API call and save response to blockchain</button>
<button class="btn btn-secondary btn-lg" onClick={fetchAndDisplayResponse()}>Retrieve response and display</button>
<!--Creating a div to insert our API response to-->
<hr>
<div class="p-2 bg-success text-white" id="response"></div>
```

Now that we've created our front end elements, we need to code the functions we've set to be called `onClick`.

The first button will work right away and will print the results of our API call to the console as expected.  We haven't implemented the code for the second button yet, but we will.

### Wiring up our front end elements

The function `makeApiCallAndSave` has already been defined, but we need to write the function `fetchAndDisplayResponse`.

> In the file `src/main.js`
> - Copy and paste the following code to the bottom of the file

```js
async function fetchAndDisplayResponse() {
  // getting the response from the blockchain
  let apiResponse = await contract.getResponse();
  // logging on the console for some feedback
  console.log(apiResponse);
  // Displaying the message once we have it.
  document.getElementById('response').innerText = apiResponse;
}
```

Now clicking the "Make API Call" button will make the API call and save the response to the blockchain. (You should keep the dev console open to make sure it's happening as expected).

Clicking the "Get Response And Display" button will get the response from the blockchain, and display it to the front end.

Great work! You've now built an end-to-end application on the Near Protocol. Piece of cake, right?

Again, feel free to click **Run** and test out the controls you've just added.

### Your turn

Try wiring the contract methods you created, `setResponseByKey` and `getResponseByKey`, to the front end.

The front end should allow for the following functionality:

* The user should be able to save a key and its corresponding response to the blockchain
* The user should be able to input a key and retrieve the corresponding response from the blockchain

How did it go?

Here's our solution.

**Front end**

> In the file `src/index.html`
> - We appended the following HTML to `div.signed-in-flow` (just before the closing `</div>` tag)

```html
<div>
  <label>Key:</label>
  <input id="key-input" />
  <label>Response:</label>
  <input id="key-response-input" />
  <button onClick={saveResponseByKey()}>Save Response By Key</button>
</div>
<!-- Creating a div for visibility-->
<div class="p-2" id="status"></div>
<div>
  <label>Key:</label>
  <input id="key-query-input" />
  <button onClick={fetchResponseByKey()}>Fetch Response By Key</button>
</div>
<hr>
<!-- Creating a div to show the response-->
<div class="p-2 bg-success text-white" id="response-by-key"></div>
```

**Back end**

> In the file `src/main.js`
> - We appended the following JavaScript to the bottom of the file

```ts
async function saveResponseByKey(){
  let key = document.getElementById("key-input").value
  let response = document.getElementById("key-response-input").value
  let status = document.getElementById("status")
  await contract.setResponseByKey({ key: key, apiResponse: response })
  status.innerText = "api response saved"
  setTimeout(() => status.innerText = "", 1500)
}

async function fetchResponseByKey(){
  let uid = document.getElementById("key-query-input").value
  let response = await contract.getResponseByKey({ key: uid })
  document.getElementById("response-by-key").innerText = response
}
```

## Step 4: Understanding how our Oracle implementation will work

You've successfully injected some external data into the blockchain and connected your smart contract to the front end. Let's now dive into some of the more advanced concepts.

Ultimately we want to build an Oracle that can query any endpoint we designate. It should grab the data we specify from the API response, and save that to the blockchain with some unique identifier (UID).

Our Oracle will be made up of two parts. An Oracle Contract which lives on chain, and an Oracle Service which lives off chain.

### Oracle Requirements

The Oracle Contract has functions:

* `setOracleQueryParams` which saves an API endpoint, payload, and UID to the blockchain
* `getOracleQueryParams` which returns the api params that was saved to the blockchain
* `setResponseByKey` which saves the UID and corresponding data to the blockchain

The Oracle Service has the function `fetchOracleResponseAndSave` which:

* gets the API Params from the Oracle Contract
* makes the call to the API endpoint
* selects the appropriate data according to some key string (e.g. bpi.usd.rate)
* saves the data with the corresponding UID

### Oracle Flow

So what does the full flow look like?

First we save the API params (endpoint, payload, and UID) by calling the `setOracleQueryParams` function on the Oracle Contract.

The Oracle Service then fetches the API params by calling `fetchOracleQueryParams`.

With the specifics in hand, the Oracle Service calls the endpoint, selects the appropriate data from the API response, and saves it to the blockchain with the UID provided `fetchOracleResponseAndSave`.

Now the smart contract can query the blockchain using the UID, and retrieve the data necessary to run its logic.

![oracle flow](/docs/assets/oracle-flow.gif)

For now we won't handle the setting of multiple API params (i.e. only one endpoint can be queried at a time and saving a new endpoint will replace the old one). Nevertheless, we might go over this in a later tutorial, or you could try implementing this yourself as a bonus.

## Step 5: Build the Oracle Contract

We need to define two new functions `setOracleQueryParams`, and `getOracleQueryParams`. These functions should save the api parameters to the blockchain, and retrieve them.

We've saved strings to the blockchain before, but rather than saving these params as three separate strings (uid, url, payload) let's save them as one large object. Let's learn to save and retrieve more complex data types.

The first thing we want to do is define a new datatype. Let's call it `OracleQueryParams`. It's an object with three properties: uid, url, and payload - all of which are strings

Let's create a new file `assembly/model.ts`.

To do so, right click the directory `assembly` and click `new file`. Select the filetype `typescript` and name it `model.ts`. Now insert the following.

> In the file `assembly/model.ts`
> - Delete and replace the **entire contents of the file** with the code below

```ts
//@nearfile
export class OracleQueryParams {
  uid: string;
  url: string;
  payload: string;
}
```

*The single line comment `//@nearfile` is **necessary as the first line** as part of our build process.*


Now that we've defined our type OracleQueryParams, let's import that type so we can use it when writing our contract functions.

> In the file `assembly/main.ts`
> - Add the following line of code near the top of the file after any other imports

```ts
import { OracleQueryParams } from "./model";
```

> Also in the same file `assembly/main.ts`
> - Append the code below to the end of the file

```ts
export function setOracleQueryParams(uid: string, url: string, payload: string): void {

  let oracleQueryParams = new OracleQueryParams()
  oracleQueryParams.uid = uid
  oracleQueryParams.url = url
  oracleQueryParams.payload = payload

  storage.setBytes("oracleQueryParams", oracleQueryParams.encode())
}

export function getOracleQueryParams(): OracleQueryParams {
  return decode<OracleQueryParams>(storage.getBytes("oracleQueryParams"));
}
```

To save an object to the blockchain, all we need to do is use the `setBytes` function and call the `.encode()` method. To retrieve the object, we use the `getBytes` function and typecast the decoded results. In this case we typecast the results to OracleQueryParams by calling `decode<OracleQueryParams>()`.

<blockquote class="info">
<strong>did you know?</strong><br><br>

If you're hungry for more examples about how to read and write data using AssemblyScript on the NEAR platform, have a look at the [tests for `near-runtime-ts`](https://github.com/nearprotocol/near-runtime-ts/tree/master/tests/assembly).  You'll find hundreds of examples there.

</blockquote>

Now let's code up the front end.

> In the file `src/index.html`
> - Replace the entire contents of `div.signed-in-flow` with the code below

```html
<h3>Hi, <i id="account-id"></i>! </h3>
<button id="sign-out-button" class="btn btn-danger btn-lg">Sign-out</button>
<hr>
<!-- we're pre-setting the value fields to simplify the call, but you could change these values to whatever you'd like -->
<div class="input-group mb-3">
  <div class="input-group-prepend">
    <span class="input-group-text">UID</span>
  </div>
  <input type="text" class="form-control" id="uid" value="btc-price" >
</div>

<div class="input-group mb-3">
  <div class="input-group-prepend">
    <span class="input-group-text">URL</span>
  </div>
  <input type="text" class="form-control" id="url" value="https://api.coindesk.com/v1/bpi/currentprice/btc.json">
</div>

<div class="input-group mb-3">
  <div class="input-group-prepend">
    <span class="input-group-text">Payload</span>
  </div>
  <input type="text" class="form-control" id="payload" value="bpi.USD.rate">
</div>

<button class="btn btn-primary btn-large" onClick={saveOracleQueryParams()}>Save API Params to Blockchain</button>

<!-- Creating a div for visibility-->
<div class="p-2 bg-success text-white" id="status"></div>
```

As our last steps, let's surface our contract functions to our JavaScript context. We also need to create the helper function `saveOracleQueryParams` which connects our form with the `setOracleQueryParams` function on our Oracle contract.

> In the file `src/main.js`
> - Update the `view` and `change` method collections with our new contract methods

```js
window.contract = await near.loadContract(nearConfig.contractName, {
  // find the line below and change it to match
  viewMethods: ["getResponse", "getResponseByKey", "getOracleQueryParams"],
  // find the line below and change it to match
  changeMethods: ["setResponse", "setResponseByKey", "setOracleQueryParams"],
  sender: window.accountId
});
```

> Also in the same file `src/main.js`
> - Append the code below to the bottom of the file

```js
async function saveOracleQueryParams() {
  let url = document.getElementById('url').value
  let uid = document.getElementById('uid').value
  let payload = document.getElementById('payload').value
  let status = document.getElementById("status")
  // logging for visibility
  console.log('sending Params to the blockchain')
  status.innerText = "sending Params to the blockchain"

  await contract.setOracleQueryParams({ url, uid, payload });
  // logging for visibility
  console.log('Params saved to the blockchain')
  status.innerText = "Params saved to the blockchain"
  setTimeout(() => status.innerText = "", 1500)
}
```

Awesome. We now have a front end which allows us to save API params to the blockchain. Easy-peasy right?

Let's check to make sure everything is working by clicking the button `Save API Params to Blockchain`, and then calling `getOracleQueryParams` on the dev console to make sure our params were saved correctly.

> In NEAR Studio
> - Click **Run** to redeploy the application
>
> In the application
> - click **Save API Params to Blockchain**
>
> In the developer console
> - Invoke our new contract method using the following line of code

```js
await contract.getOracleQueryParams()
```

You should see the following output from the blockchain printed to the developer console

```js
{
  uid: "btc-price",
  url: "https://api.coindesk.com/v1/bpi/currentprice/btc.json",
  payload: "bpi.USD.rate"
}
```

## Step 6: Build the Oracle Service

We previously wrote the function `makeApiCallAndSave`. However, we've currently hardcoded the endpoint we want to hit.

Let's rewrite this function to ensure our new Oracle Implementation can:

* retrieve the API params from the blockchain
* call the endpoint specified
* access the nested javascript object with a string key, (e.g. bpi.usd.rate),
* save the response to the blockchain with the corresponding UID.

We could make our Oracle service poll our Oracle Contract at set intervals, but for now, let's just keep our function wired to the button click.

Let's rewrite our `makeApiCallAndSave` function in `src/main.js`.

> In the file `src/main.js`
> - Replace the `makeApiCallAndSave` function with the following implementation

```js
async function makeApiCallAndSave() {
  // getting API Params from the Oracle
  let params = await contract.getOracleQueryParams();
  // logging for visibility
  console.log(params.uid, params.url, params.payload)
  // making the api call
  let response = await fetch(params.url);
  let body = await response.json();
  // stripping the correct value based off of the string key
  let value = params.payload.split('.').reduce((p,c)=>p&&p[c]||"did not find the correct data", body)
  // logging for visibility
  let status = document.getElementById("status")
  console.log('saving value to the blockchain')
  status.innerText = "saving value to the blockchain"
  // saving the response to the blockchain
  await contract.setResponseByKey({ key: params.uid, apiResponse: value });
  status.innerText = "api response saved"
  setTimeout(() => status.innerText = "", 1500)
}
```

If you want to clean up your html, feel free to use this code. You can replace all the html inside `div.after-sign-in` with the following:

```html
<h3>Hi, <i id="account-id"></i>! </h3>
<button id="sign-out-button" class="btn btn-danger btn-lg">Sign-out</button>

<hr>

<h4>Step 1: Save the API Params to the blockchain</h4>
<div>
  <!-- we're pre-setting the value fields to simplify the call, but you could change these values to whatever you'd like -->
  <div class="input-group mb-3">
    <div class="input-group-prepend">
      <span class="input-group-text">UID</span>
    </div>
    <input type="text" class="form-control" id="uid" value="btc-price" >
  </div>

  <div class="input-group mb-3">
    <div class="input-group-prepend">
      <span class="input-group-text">URL</span>
    </div>
    <input type="text" class="form-control" id="url" value="https://api.coindesk.com/v1/bpi/currentprice/btc.json">
  </div>

  <div class="input-group mb-3">
    <div class="input-group-prepend">
      <span class="input-group-text">Payload</span>
    </div>
    <input type="text" class="form-control" id="payload" value="bpi.USD.rate">
  </div>

  <button class="btn btn-primary btn-large" onClick={saveOracleQueryParams()}>Save API Params to Blockchain</button>

  <!-- Creating a div for visibility-->
  <div class="p-2" id="status"></div>
</div>

<hr>

<h4>Step 2: get the API Params, call the endpoint, get the data, and save it to the blockchain</h4>
<button onClick={makeApiCallAndSave()}>Make API call and save response to blockchain</button>
<!-- Creating a div for visibility-->
<div class="p-2" id="status"></div>

<hr>

<h4>Step 3: Query the blockchain for the data with the corresponding UID</h4>
<div>
  <label>Key:</label>
  <input id="key-query-input" value="btc-price"/>
  <button onClick={fetchResponseByKey()}>Fetch Response By Key</button>
</div>
<!-- Creating a div to show the response-->
<div class="p-2" id="response-by-key"></div>
```

> Feel free to redeploy and test by following the Oracle Flow described below

## Oracle Flow

**Step 1: Save the API Params to the blockchain**

- UID: btc-price
- URL: [https://api.coindesk.com/v1/bpi/currentprice/btc.json](https://api.coindesk.com/v1/bpi/currentprice/btc.json)
- Payload: bpi.USD.rate

Save API Params to Blockchain

**Step 2: get the API Params, call the endpoint, get the data, and save it to the blockchain**

Make API call and save to blockchain

**Step 3: Query the blockchain for the data with the corresponding UID**

Key: Fetch Response By UID (in this case btc-price)

Let's test it out and see if it works!

* Save the API Params to the blockchain by clicking `Save API Params to Blockchain`
* Click the `Make API call and save response to blockchain` button.
* pass the UID `btc-price` to the `fetchResponseByKey` function + input we coded previously

We should see the price of BTC we got from Coindesk!

**Going further**

Your Oracle should work with any HTTP endpoint that responds to a GET request.  Try the following variations on your own.  There's no need to redeploy, you will just change the values in the application inputs to match the following, then step through the Oracle Flow.

*Variation #1*

- UID: latin
- Endpoint: [https://jsonplaceholder.typicode.com/todos/1](https://jsonplaceholder.typicode.com/todos/1)
- Payload: title

You should get the string `delectus aut autem` when you query by the uid `latin`.

*Variation #2*

- UID: near
- Endpoint: https://rpc.nearprotocol.com/status
- Payload: chain_id

You should get the string `testnet` when you query by the uid `near`.

## Step 7: Create a simple smart contract which uses the inbound data

To wrap up this tutorial, your mission, should you choose to accept it, is to create a simple smart contract that uses the price of bitcoin that we saved to the blockchain.

The pseudo code is simple:

```text
btcPrice = price of btc
if btcPrice >= 5000:
  betOutcome = "Pay Moon Hodler 2000 USD"
else:
  betOutcome = "Pay FUD Hodler 2000 USD"

save betOutcome to blockchain with key of 'betOutcome'
```
Although in this smart contract, we're just saving a string to the blockchain, you could imagine that we could instead replace that with logic which pays out a specific wallet address.

As a final touch, build out a "finalize outcome" button on the front end that kicks off this logic, and then display the outcome on the screen.

> Now you try it.
> - Implement a new function in AssemblyScript on the smart contract that provides the expected behavior of the pseudo code above.  (hint: use the following signature)  \
> `export function finalizeBet(): void { /* your implementation */ }`
> - Surface the new contract method in JavaScript as before (hint: it's a `change` method)
> - Implement a new function in JavaScript in that invokes `contract.finalizeBet()` as per the pseudo code above
> - Add a button to invoke the method (and optionally render the result to the console or div)

Hints:
- string --> number `I32.parseInt(numberAsText)`
- number --> string `someNumber.toString()`
- at the time of writing, one should avoid using `i32()` and friends for typecasting strings to numbers


How did it go?

You can see how we did it here...

> In the file `assembly/main.ts`
> - We appended the code below to the bottom of the file

```ts
export function finalizeBet(): void {
  let price = storage.getString("btc-price");

  // expecting price as string in the format #,###.####
  price = price.split(',').join('').split('.')[0];

  if (price) {
    let btcPrice: i32 = I32.parseInt(price);
    let overUnderPrice: i32 = 6000;
    let outcome: string;

    if (btcPrice > overUnderPrice) {
      outcome = "BTC price is " + btcPrice.toString() + " - Pay Moon Hodler 2000 USD"
    } else {
      outcome = "BTC price is " + btcPrice.toString() + " - Pay FUD Hodler 2000 USD"
    }

    storage.setString("betOutcome", outcome)

  } else {
    storage.setString("betOutcome", "btc price is undefined")
  }
}
```

> In the file `src/main.js`
> - We surfaced the new contract method `finalizeBet` to our JavaScript contract

```js
window.contract = await near.loadContract(nearConfig.contractName, {
  viewMethods: ["getResponse", "getResponseByKey", "getOracleQueryParams"],
  // find the line below and change it to match
  changeMethods: ["setResponse", "setResponseByKey", "setOracleQueryParams", "finalizeBet"],
  sender: window.accountId
});
```

> Also in the same file `src/main.js`
> - We appended the code below to the bottom of the file

```js
async function finalizeBet() {
  await contract.finalizeBet()
  let outcome = await contract.getResponseByKey({ key: "betOutcome" })
  console.log(outcome)
  document.getElementById("betOutcome").innerText = outcome
}
```

> In the file `src/index.html`
> - We appended the code below just before the closing tag of `div.after-sign-in`

```html
<button onClick={finalizeBet()}>Run Wager Smart Contract Code + Print Outcome</button>
<div class="container" style="background-color:blue; color:white;">
  The Bet Outcome is:
  <div id="betOutcome"></div>
</div>
```

## Conclusion

Great Job! If you want to see the outcome of this tutorial working on a live demo, you can check it out [here](https://app.near.ai/app/jdvw47f9j/).

Of course our Oracle implementation is lacking in various aspects. So feel free to implement your own improvements, or use your new found skills to build something completely different. If you'd like to contribute to this tutorial, open up a pull request!

If you run into any problems, want to share some of the cool things you've built, or just want to get more involved with the Near community, join our [discord channel](http://near.chat). Everyone is super friendly. (Really!)

**Other Tutorials + Topics to cover**

* Writing Tests
* Working with Wallets
* Running Locally
* Debugging with the blockchain explorer
* Security / Privacy
* Factory Contracts<|MERGE_RESOLUTION|>--- conflicted
+++ resolved
@@ -127,11 +127,7 @@
 
 Once deployed (this happens automagically in NEAR Studio when we click Run) the smart contract will be compiled to Wasm and deployed to the NEAR blockchain.   We can then invoke its methods using JavaScript which you will do in a few moments.
 
-<<<<<<< HEAD
-If you're curious about how this works under the hood, have a look at the [`nearlib` source code](https://github.com/near/near-api-js/blob/master/src/contract.ts).  You'll find we're just wrapping a couple of layers of abstraction around our RPC interface.
-=======
-If you're curious about how this works under the hood, have a look at the [`nearlib` source code](https://github.com/nearprotocol/nearlib/blob/master/src/contract.ts).  You'll find we're just wrapping a couple of layers of abstraction around our RPC interface.
->>>>>>> c35ade56
+If you're curious about how this works under the hood, have a look at the [`near-api-js` source code](https://github.com/near/near-api-js/blob/master/src/contract.ts).  You'll find we're just wrapping a couple of layers of abstraction around our RPC interface.
 
 </blockquote>
 
